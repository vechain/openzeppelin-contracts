--- conflicted
+++ resolved
@@ -8,11 +8,6 @@
 
 const { shouldBehaveLikeVesting } = require('./VestingWallet.behavior');
 
-<<<<<<< HEAD
-=======
-const min = (...args) => args.slice(1).reduce((x, y) => (x.lt(y) ? x : y), args[0]);
-
->>>>>>> a5af0adc
 contract('VestingWallet', function (accounts) {
   const [sender, beneficiary] = accounts;
 
@@ -39,15 +34,10 @@
 
   describe('vesting schedule', function () {
     beforeEach(async function () {
-<<<<<<< HEAD
-      this.schedule = Array(64).fill().map((_, i) => web3.utils.toBN(i).mul(duration).divn(60).add(this.start));
-      this.vestingFn = timestamp => BNmin(amount, amount.mul(timestamp.sub(this.start)).div(duration));
-=======
       this.schedule = Array(64)
         .fill()
         .map((_, i) => web3.utils.toBN(i).mul(duration).divn(60).add(this.start));
-      this.vestingFn = timestamp => min(amount, amount.mul(timestamp.sub(this.start)).div(duration));
->>>>>>> a5af0adc
+      this.vestingFn = timestamp => BNmin(amount, amount.mul(timestamp.sub(this.start)).div(duration));
     });
 
     describe('Eth vesting', function () {
