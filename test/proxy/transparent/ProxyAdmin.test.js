const { expectRevert } = require('@openzeppelin/test-helpers');
const { getAddressInSlot, ImplementationSlot, AdminSlot } = require('../../helpers/erc1967');
const { expect } = require('chai');
const ImplV1 = artifacts.require('DummyImplementation');
const ImplV2 = artifacts.require('DummyImplementationV2');
const ProxyAdmin = artifacts.require('ProxyAdmin');
const TransparentUpgradeableProxy = artifacts.require('TransparentUpgradeableProxy');

contract('ProxyAdmin', function (accounts) {
  const [proxyAdminOwner, newAdmin, anotherAccount] = accounts;

  before('set implementations', async function () {
    this.implementationV1 = await ImplV1.new();
    this.implementationV2 = await ImplV2.new();
  });

  beforeEach(async function () {
    const initializeData = Buffer.from('');
    this.proxyAdmin = await ProxyAdmin.new({ from: proxyAdminOwner });
    this.proxy = await TransparentUpgradeableProxy.new(
      this.implementationV1.address,
      this.proxyAdmin.address,
      initializeData,
      { from: proxyAdminOwner },
    );
  });

  it('has an owner', async function () {
    expect(await this.proxyAdmin.owner()).to.equal(proxyAdminOwner);
  });

  describe('#changeProxyAdmin', function () {
    it('fails to change proxy admin if its not the proxy owner', async function () {
      await expectRevert(
        this.proxyAdmin.changeProxyAdmin(this.proxy.address, newAdmin, { from: anotherAccount }),
        'caller is not the owner',
      );
    });

    it('changes proxy admin', async function () {
      await this.proxyAdmin.changeProxyAdmin(this.proxy.address, newAdmin, { from: proxyAdminOwner });

      const newProxyAdmin = await getAddressInSlot(this.proxy, AdminSlot);
      expect(newProxyAdmin).to.be.eq(newAdmin);
    });
  });

  describe('#upgrade', function () {
    context('with unauthorized account', function () {
      it('fails to upgrade', async function () {
        await expectRevert(
          this.proxyAdmin.upgrade(this.proxy.address, this.implementationV2.address, { from: anotherAccount }),
          'caller is not the owner',
        );
      });
    });

    context('with authorized account', function () {
      it('upgrades implementation', async function () {
        await this.proxyAdmin.upgrade(this.proxy.address, this.implementationV2.address, { from: proxyAdminOwner });

        const implementationAddress = await getAddressInSlot(this.proxy, ImplementationSlot);
        expect(implementationAddress).to.be.eq(this.implementationV2.address);
      });
    });
  });

  describe('#upgradeAndCall', function () {
    context('with unauthorized account', function () {
      it('fails to upgrade', async function () {
        const callData = new ImplV1('').contract.methods.initializeNonPayableWithValue(1337).encodeABI();
        await expectRevert(
          this.proxyAdmin.upgradeAndCall(this.proxy.address, this.implementationV2.address, callData, {
            from: anotherAccount,
          }),
          'caller is not the owner',
        );
      });
    });

    context('with authorized account', function () {
      context('with invalid callData', function () {
        it('fails to upgrade', async function () {
          const callData = '0x12345678';
          await expectRevert.unspecified(
            this.proxyAdmin.upgradeAndCall(this.proxy.address, this.implementationV2.address, callData, {
              from: proxyAdminOwner,
            }),
          );
        });
      });

      context('with valid callData', function () {
        it('upgrades implementation', async function () {
          const callData = new ImplV1('').contract.methods.initializeNonPayableWithValue(1337).encodeABI();
<<<<<<< HEAD
          await this.proxyAdmin.upgradeAndCall(this.proxy.address, this.implementationV2.address, callData,
            { from: proxyAdminOwner },
          );
          const implementationAddress = await getAddressInSlot(this.proxy, ImplementationSlot);
          expect(implementationAddress).to.be.eq(this.implementationV2.address);
=======
          await this.proxyAdmin.upgradeAndCall(this.proxy.address, this.implementationV2.address, callData, {
            from: proxyAdminOwner,
          });
          const implementationAddress = await this.proxyAdmin.getProxyImplementation(this.proxy.address);
          expect(implementationAddress).to.be.equal(this.implementationV2.address);
>>>>>>> a5af0adc
        });
      });
    });
  });
});<|MERGE_RESOLUTION|>--- conflicted
+++ resolved
@@ -93,19 +93,11 @@
       context('with valid callData', function () {
         it('upgrades implementation', async function () {
           const callData = new ImplV1('').contract.methods.initializeNonPayableWithValue(1337).encodeABI();
-<<<<<<< HEAD
-          await this.proxyAdmin.upgradeAndCall(this.proxy.address, this.implementationV2.address, callData,
-            { from: proxyAdminOwner },
-          );
-          const implementationAddress = await getAddressInSlot(this.proxy, ImplementationSlot);
-          expect(implementationAddress).to.be.eq(this.implementationV2.address);
-=======
           await this.proxyAdmin.upgradeAndCall(this.proxy.address, this.implementationV2.address, callData, {
             from: proxyAdminOwner,
           });
-          const implementationAddress = await this.proxyAdmin.getProxyImplementation(this.proxy.address);
-          expect(implementationAddress).to.be.equal(this.implementationV2.address);
->>>>>>> a5af0adc
+          const implementationAddress = await getAddressInSlot(this.proxy, ImplementationSlot);
+          expect(implementationAddress).to.be.eq(this.implementationV2.address);
         });
       });
     });
