pragma solidity ^0.5.0;

/**
 * @title IERC165
 * @dev https://github.com/ethereum/EIPs/blob/master/EIPS/eip-165.md
 */
interface IERC165 {
<<<<<<< HEAD

=======
>>>>>>> ae02103e
    /**
     * @notice Query if a contract implements an interface
     * @param interfaceId The interface identifier, as specified in ERC-165
     * @dev Interface identification is specified in ERC-165. This function
     * uses less than 30,000 gas.
     */
<<<<<<< HEAD
    function supportsInterface(bytes4 interfaceId)
        external
        view
        returns (bool);
=======
    function supportsInterface(bytes4 interfaceId) external view returns (bool);
>>>>>>> ae02103e
}<|MERGE_RESOLUTION|>--- conflicted
+++ resolved
@@ -5,22 +5,11 @@
  * @dev https://github.com/ethereum/EIPs/blob/master/EIPS/eip-165.md
  */
 interface IERC165 {
-<<<<<<< HEAD
-
-=======
->>>>>>> ae02103e
     /**
      * @notice Query if a contract implements an interface
      * @param interfaceId The interface identifier, as specified in ERC-165
      * @dev Interface identification is specified in ERC-165. This function
      * uses less than 30,000 gas.
      */
-<<<<<<< HEAD
-    function supportsInterface(bytes4 interfaceId)
-        external
-        view
-        returns (bool);
-=======
     function supportsInterface(bytes4 interfaceId) external view returns (bool);
->>>>>>> ae02103e
 }