--- conflicted
+++ resolved
@@ -8,80 +8,40 @@
  * @author Matt Condon (@shrugs)
  * @dev Implements ERC165 using a lookup table.
  */
-<<<<<<< HEAD
 contract ERC165 is Initializable, IERC165 {
-
-    bytes4 private constant _InterfaceId_ERC165 = 0x01ffc9a7;
-    /**
-     * 0x01ffc9a7 ===
-     *   bytes4(keccak256('supportsInterface(bytes4)'))
-=======
-contract ERC165 is IERC165 {
     bytes4 private constant _INTERFACE_ID_ERC165 = 0x01ffc9a7;
     /**
      * 0x01ffc9a7 ===
      *     bytes4(keccak256('supportsInterface(bytes4)'))
->>>>>>> ae02103e
      */
 
     /**
      * @dev a mapping of interface id to whether or not it's supported
      */
-<<<<<<< HEAD
-    mapping(bytes4 => bool) internal _supportedInterfaces;
-=======
     mapping(bytes4 => bool) private _supportedInterfaces;
->>>>>>> ae02103e
 
     /**
      * @dev A contract implementing SupportsInterfaceWithLookup
      * implement ERC165 itself
      */
-<<<<<<< HEAD
-    function initialize()
-        public
-        initializer
-    {
+    function initialize() public initializer {
         _registerInterface(_InterfaceId_ERC165);
-=======
-    constructor () internal {
-        _registerInterface(_INTERFACE_ID_ERC165);
->>>>>>> ae02103e
     }
 
     /**
      * @dev implement supportsInterface(bytes4) using a lookup table
      */
-<<<<<<< HEAD
-    function supportsInterface(bytes4 interfaceId)
-        public
-        view
-        returns (bool)
-    {
-=======
     function supportsInterface(bytes4 interfaceId) external view returns (bool) {
->>>>>>> ae02103e
         return _supportedInterfaces[interfaceId];
     }
 
     /**
-<<<<<<< HEAD
-     * @dev private method for registering an interface
-     */
-    function _registerInterface(bytes4 interfaceId)
-        internal
-    {
-        require(interfaceId != 0xffffffff);
-        _supportedInterfaces[interfaceId] = true;
-    }
-
-    uint256[50] private ______gap;
-=======
      * @dev internal method for registering an interface
      */
     function _registerInterface(bytes4 interfaceId) internal {
         require(interfaceId != 0xffffffff);
         _supportedInterfaces[interfaceId] = true;
     }
->>>>>>> ae02103e
+
+    uint256[50] private ______gap;
 }