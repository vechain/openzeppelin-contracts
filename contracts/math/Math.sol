--- conflicted
+++ resolved
@@ -5,34 +5,25 @@
  * @dev Assorted math operations
  */
 library Math {
-<<<<<<< HEAD
-=======
     /**
     * @dev Returns the largest of two numbers.
     */
->>>>>>> ae02103e
     function max(uint256 a, uint256 b) internal pure returns (uint256) {
         return a >= b ? a : b;
     }
 
-<<<<<<< HEAD
-=======
     /**
     * @dev Returns the smallest of two numbers.
     */
->>>>>>> ae02103e
     function min(uint256 a, uint256 b) internal pure returns (uint256) {
         return a < b ? a : b;
     }
 
-<<<<<<< HEAD
-=======
     /**
     * @dev Calculates the average of two numbers. Since these are integers,
     * averages of an even and odd number cannot be represented, and will be
     * rounded down.
     */
->>>>>>> ae02103e
     function average(uint256 a, uint256 b) internal pure returns (uint256) {
         // (a + b) / 2 can overflow, so we distribute
         return (a / 2) + (b / 2) + ((a % 2 + b % 2) / 2);
