--- conflicted
+++ resolved
@@ -5,34 +5,6 @@
  * @dev see https://github.com/ethereum/EIPs/issues/20
  */
 interface IERC20 {
-<<<<<<< HEAD
-    function totalSupply() external view returns (uint256);
-
-    function balanceOf(address who) external view returns (uint256);
-
-    function allowance(address owner, address spender)
-        external view returns (uint256);
-
-    function transfer(address to, uint256 value) external returns (bool);
-
-    function approve(address spender, uint256 value)
-        external returns (bool);
-
-    function transferFrom(address from, address to, uint256 value)
-        external returns (bool);
-
-    event Transfer(
-        address indexed from,
-        address indexed to,
-        uint256 value
-    );
-
-    event Approval(
-        address indexed owner,
-        address indexed spender,
-        uint256 value
-    );
-=======
     function transfer(address to, uint256 value) external returns (bool);
 
     function approve(address spender, uint256 value) external returns (bool);
@@ -48,5 +20,4 @@
     event Transfer(address indexed from, address indexed to, uint256 value);
 
     event Approval(address indexed owner, address indexed spender, uint256 value);
->>>>>>> ae02103e
 }