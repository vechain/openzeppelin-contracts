pragma solidity ^0.5.0;

import "zos-lib/contracts/Initializable.sol";
import "./SafeERC20.sol";

/**
 * @title TokenTimelock
 * @dev TokenTimelock is a token holder contract that will allow a
 * beneficiary to extract the tokens after a given release time
 */
<<<<<<< HEAD
contract TokenTimelock is Initializable {
=======
contract TokenTimelock {
>>>>>>> ae02103e
    using SafeERC20 for IERC20;

    // ERC20 basic token contract being held
    IERC20 private _token;

    // beneficiary of tokens after they are released
    address private _beneficiary;

    // timestamp when token release is enabled
    uint256 private _releaseTime;

<<<<<<< HEAD
    function initialize(
        IERC20 token,
        address beneficiary,
        uint256 releaseTime
    )
        public
        initializer
    {
        // solium-disable-next-line security/no-block-members
=======
    constructor (IERC20 token, address beneficiary, uint256 releaseTime) public {
        // solhint-disable-next-line not-rely-on-time
>>>>>>> ae02103e
        require(releaseTime > block.timestamp);
        _token = token;
        _beneficiary = beneficiary;
        _releaseTime = releaseTime;
    }

    /**
     * @return the token being held.
     */
<<<<<<< HEAD
    function token() public view returns(IERC20) {
=======
    function token() public view returns (IERC20) {
>>>>>>> ae02103e
        return _token;
    }

    /**
     * @return the beneficiary of the tokens.
     */
<<<<<<< HEAD
    function beneficiary() public view returns(address) {
=======
    function beneficiary() public view returns (address) {
>>>>>>> ae02103e
        return _beneficiary;
    }

    /**
     * @return the time when the tokens are released.
     */
<<<<<<< HEAD
    function releaseTime() public view returns(uint256) {
=======
    function releaseTime() public view returns (uint256) {
>>>>>>> ae02103e
        return _releaseTime;
    }

    /**
     * @notice Transfers tokens held by timelock to beneficiary.
     */
    function release() public {
<<<<<<< HEAD
        // solium-disable-next-line security/no-block-members
=======
        // solhint-disable-next-line not-rely-on-time
>>>>>>> ae02103e
        require(block.timestamp >= _releaseTime);

        uint256 amount = _token.balanceOf(address(this));
        require(amount > 0);

        _token.safeTransfer(_beneficiary, amount);
    }
<<<<<<< HEAD

    uint256[50] private ______gap;
=======
>>>>>>> ae02103e
}<|MERGE_RESOLUTION|>--- conflicted
+++ resolved
@@ -8,11 +8,7 @@
  * @dev TokenTimelock is a token holder contract that will allow a
  * beneficiary to extract the tokens after a given release time
  */
-<<<<<<< HEAD
 contract TokenTimelock is Initializable {
-=======
-contract TokenTimelock {
->>>>>>> ae02103e
     using SafeERC20 for IERC20;
 
     // ERC20 basic token contract being held
@@ -24,20 +20,7 @@
     // timestamp when token release is enabled
     uint256 private _releaseTime;
 
-<<<<<<< HEAD
-    function initialize(
-        IERC20 token,
-        address beneficiary,
-        uint256 releaseTime
-    )
-        public
-        initializer
-    {
-        // solium-disable-next-line security/no-block-members
-=======
-    constructor (IERC20 token, address beneficiary, uint256 releaseTime) public {
-        // solhint-disable-next-line not-rely-on-time
->>>>>>> ae02103e
+    function initialize (IERC20 token, address beneficiary, uint256 releaseTime) public initializer {
         require(releaseTime > block.timestamp);
         _token = token;
         _beneficiary = beneficiary;
@@ -47,33 +30,21 @@
     /**
      * @return the token being held.
      */
-<<<<<<< HEAD
-    function token() public view returns(IERC20) {
-=======
     function token() public view returns (IERC20) {
->>>>>>> ae02103e
         return _token;
     }
 
     /**
      * @return the beneficiary of the tokens.
      */
-<<<<<<< HEAD
-    function beneficiary() public view returns(address) {
-=======
     function beneficiary() public view returns (address) {
->>>>>>> ae02103e
         return _beneficiary;
     }
 
     /**
      * @return the time when the tokens are released.
      */
-<<<<<<< HEAD
-    function releaseTime() public view returns(uint256) {
-=======
     function releaseTime() public view returns (uint256) {
->>>>>>> ae02103e
         return _releaseTime;
     }
 
@@ -81,11 +52,7 @@
      * @notice Transfers tokens held by timelock to beneficiary.
      */
     function release() public {
-<<<<<<< HEAD
-        // solium-disable-next-line security/no-block-members
-=======
         // solhint-disable-next-line not-rely-on-time
->>>>>>> ae02103e
         require(block.timestamp >= _releaseTime);
 
         uint256 amount = _token.balanceOf(address(this));
@@ -93,9 +60,6 @@
 
         _token.safeTransfer(_beneficiary, amount);
     }
-<<<<<<< HEAD
 
     uint256[50] private ______gap;
-=======
->>>>>>> ae02103e
 }