// SPDX-License-Identifier: MIT

<<<<<<< HEAD
pragma solidity ^0.8.0;
=======
pragma solidity ^0.7.0;
>>>>>>> fa33fbce

import "./ERC20.sol";

/**
 * @dev Extension of {ERC20} that adds a cap to the supply of tokens.
 */
abstract contract ERC20Capped is ERC20 {
    uint256 private _cap;

    /**
     * @dev Sets the value of the `cap`. This value is immutable, it can only be
     * set once during construction.
     */
    constructor (uint256 cap_) {
        require(cap_ > 0, "ERC20Capped: cap is 0");
        _cap = cap_;
    }

    /**
     * @dev Returns the cap on the token's total supply.
     */
    function cap() public view virtual returns (uint256) {
        return _cap;
    }

    /**
     * @dev See {ERC20-_beforeTokenTransfer}.
     *
     * Requirements:
     *
     * - minted tokens must not cause the total supply to go over the cap.
     */
    function _beforeTokenTransfer(address from, address to, uint256 amount) internal virtual override {
        super._beforeTokenTransfer(from, to, amount);

        if (from == address(0)) { // When minting tokens
<<<<<<< HEAD
            require(totalSupply() + amount <= _cap, "ERC20Capped: cap exceeded");
=======
            require(totalSupply().add(amount) <= cap(), "ERC20Capped: cap exceeded");
>>>>>>> fa33fbce
        }
    }
}<|MERGE_RESOLUTION|>--- conflicted
+++ resolved
@@ -1,10 +1,6 @@
 // SPDX-License-Identifier: MIT
 
-<<<<<<< HEAD
 pragma solidity ^0.8.0;
-=======
-pragma solidity ^0.7.0;
->>>>>>> fa33fbce
 
 import "./ERC20.sol";
 
@@ -41,11 +37,7 @@
         super._beforeTokenTransfer(from, to, amount);
 
         if (from == address(0)) { // When minting tokens
-<<<<<<< HEAD
             require(totalSupply() + amount <= _cap, "ERC20Capped: cap exceeded");
-=======
-            require(totalSupply().add(amount) <= cap(), "ERC20Capped: cap exceeded");
->>>>>>> fa33fbce
         }
     }
 }