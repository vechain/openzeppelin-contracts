pragma solidity ^0.5.0;

import "../payment/PullPayment.sol";

// mock class using PullPayment
contract PullPaymentMock is PullPayment {
<<<<<<< HEAD

    constructor() public payable {
        PullPayment.initialize();
=======
    constructor () public payable {
        // solhint-disable-previous-line no-empty-blocks
>>>>>>> ae02103e
    }

    // test helper function to call asyncTransfer
    function callTransfer(address dest, uint256 amount) public {
        _asyncTransfer(dest, amount);
    }
<<<<<<< HEAD

=======
>>>>>>> ae02103e
}<|MERGE_RESOLUTION|>--- conflicted
+++ resolved
@@ -4,22 +4,12 @@
 
 // mock class using PullPayment
 contract PullPaymentMock is PullPayment {
-<<<<<<< HEAD
-
-    constructor() public payable {
+    constructor () public payable {
         PullPayment.initialize();
-=======
-    constructor () public payable {
-        // solhint-disable-previous-line no-empty-blocks
->>>>>>> ae02103e
     }
 
     // test helper function to call asyncTransfer
     function callTransfer(address dest, uint256 amount) public {
         _asyncTransfer(dest, amount);
     }
-<<<<<<< HEAD
-
-=======
->>>>>>> ae02103e
 }