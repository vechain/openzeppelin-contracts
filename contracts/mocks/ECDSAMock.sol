--- conflicted
+++ resolved
@@ -1,35 +1,15 @@
-<<<<<<< HEAD
-pragma solidity ^0.4.24;
-=======
 pragma solidity ^0.5.0;
->>>>>>> ae02103e
 
 import "../cryptography/ECDSA.sol";
 
 contract ECDSAMock {
     using ECDSA for bytes32;
 
-<<<<<<< HEAD
-    function recover(bytes32 hash, bytes signature)
-        public
-        pure
-        returns (address)
-    {
-        return hash.recover(signature);
-    }
-
-    function toEthSignedMessageHash(bytes32 hash)
-        public
-        pure
-        returns (bytes32)
-    {
-=======
     function recover(bytes32 hash, bytes memory signature) public pure returns (address) {
         return hash.recover(signature);
     }
 
     function toEthSignedMessageHash(bytes32 hash) public pure returns (bytes32) {
->>>>>>> ae02103e
         return hash.toEthSignedMessageHash();
     }
 }