--- conflicted
+++ resolved
@@ -8,43 +8,22 @@
  * @dev See https://eips.ethereum.org/EIPS/eip-1046
  * @dev tokenURI must respond with a URI that implements https://eips.ethereum.org/EIPS/eip-1047
  */
-<<<<<<< HEAD
 contract ERC20TokenMetadata is Initializable, IERC20 {
-    function tokenURI() external view returns (string);
+    function tokenURI() external view returns (string memory);
 
     uint256[50] private ______gap;
 }
 
-
 contract ERC20WithMetadata is Initializable, ERC20TokenMetadata {
-    string private _tokenURI = "";
-
-    function initialize(string tokenURI)
-        public
-        initializer
-    {
-        _tokenURI = tokenURI;
-    }
-
-    function tokenURI() external view returns (string) {
-        return _tokenURI;
-    }
-
-    uint256[50] private ______gap;
-=======
-contract ERC20TokenMetadata is IERC20 {
-    function tokenURI() external view returns (string memory);
-}
-
-contract ERC20WithMetadata is ERC20TokenMetadata {
     string private _tokenURI;
 
-    constructor (string memory tokenURI) public {
+    function initialize(string memory tokenURI) public {
         _tokenURI = tokenURI;
     }
 
     function tokenURI() external view returns (string memory) {
         return _tokenURI;
     }
->>>>>>> ae02103e
+
+    uint256[50] private ______gap;
 }